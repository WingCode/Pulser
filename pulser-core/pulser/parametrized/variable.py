# Copyright 2020 Pulser Development Team
#
# Licensed under the Apache License, Version 2.0 (the "License");
# you may not use this file except in compliance with the License.
# You may obtain a copy of the License at
#
#    http://www.apache.org/licenses/LICENSE-2.0
#
# Unless required by applicable law or agreed to in writing, software
# distributed under the License is distributed on an "AS IS" BASIS,
# WITHOUT WARRANTIES OR CONDITIONS OF ANY KIND, either express or implied.
# See the License for the specific language governing permissions and
# limitations under the License.
"""Contains the Variable and auxiliary classes."""

from __future__ import annotations

import collections.abc  # To use collections.abc.Sequence
import dataclasses
from typing import Any, Iterator, Optional, Union, cast

import numpy as np
from numpy.typing import ArrayLike

from pulser.json.utils import obj_to_dict
from pulser.parametrized import Parametrized
from pulser.parametrized.paramobj import OpSupport


@dataclasses.dataclass(frozen=True, eq=False)
class Variable(Parametrized, OpSupport):
    """A variable for parametrized sequence building.

    Args:
        name (str): Unique name for the variable.
        dtype (type): Type of the variable's content. Supports `float` and
            `int`.
        size (int=1): The number of values stored. Defaults to a single value.
    """

    name: str
    dtype: Union[type[float], type[int]]
    size: int = 1

    def __post_init__(self) -> None:
        if not isinstance(self.name, str):
            raise TypeError("Variable's 'name' has to be of type 'str'.")
        if self.dtype not in [int, float]:
            raise TypeError(f"Invalid data type '{self.dtype}' for Variable.")
        if not isinstance(self.size, int):
            raise TypeError("Given variable 'size' is not of type 'int'.")
        elif self.size < 1:
            raise ValueError("Variables must be of size 1 or larger.")

        self._count: int
        object.__setattr__(self, "_count", -1)  # Counts the updates
        self._clear()

    @property
    def variables(self) -> dict[str, Variable]:
        """Returns a dictionary with the only variable involved (itself)."""
        return {self.name: self}

    def _clear(self) -> None:
        object.__setattr__(self, "value", None)  # TODO rename _value?
        object.__setattr__(self, "_count", self._count + 1)

<<<<<<< HEAD
    def _assign(self, value: Union[ArrayLike, str, float, int]) -> None:
        val = self._validate_value(value)
        object.__setattr__(self, "value", val)
        object.__setattr__(self, "_count", self._count + 1)

    def _validate_value(
        self, value: Union[ArrayLike, str, float, int]
    ) -> np.ndarray:
        if self.dtype == str:
            if not (
                isinstance(value, str)
                if self.size == 1
                else all(isinstance(s, str) for s in cast(Iterable, value))
            ):
                raise TypeError(
                    f"Provided values for variable '{self.name}' "
                    "must be of type 'str'."
                )

=======
    def _assign(self, value: Union[ArrayLike, float, int]) -> None:
>>>>>>> 3921795d
        val = np.array(value, dtype=self.dtype, ndmin=1)
        if val.size != self.size:
            raise ValueError(
                f"Can't assign array of size {val.size} to "
                + f"variable of size {self.size}."
            )
        return val

    def build(self) -> ArrayLike:
        """Returns the variable's current value."""
        self.value: Optional[ArrayLike]
        if self.value is None:
            raise ValueError(f"No value assigned to variable '{self.name}'.")
        return self.value

    def _to_dict(self) -> dict[str, Any]:
        d = obj_to_dict(self, _build=False)
        d.update(dataclasses.asdict(self))
        return d

    def _to_abstract_repr(self) -> dict[str, str]:
        return {"variable": self.name}

    def __str__(self) -> str:
        return self.name

    def __getitem__(self, key: Union[int, slice]) -> VariableItem:
        if not isinstance(key, (int, slice)):
            raise TypeError(f"Invalid key type {type(key)} for '{self.name}'.")
        if isinstance(key, int):
            if not -self.size <= key < self.size:
                raise IndexError(f"{key} outside of range for '{self.name}'.")

        return VariableItem(self, key)

    def __iter__(self) -> Iterator[VariableItem]:
        for i in range(self.size):
            yield self[i]


@dataclasses.dataclass(frozen=True)
class VariableItem(Parametrized, OpSupport):
    """Stores access to items of a variable with multiple values."""

    var: Variable
    key: Union[int, slice]

    @property
    def variables(self) -> dict[str, Variable]:
        """All the variables involved with this object."""
        return self.var.variables

    def build(self) -> Union[ArrayLike, float, int]:
        """Return the variable's item(s) values."""
        return cast(collections.abc.Sequence, self.var.build())[self.key]

    def _to_dict(self) -> dict[str, Any]:
        return obj_to_dict(
            self, self.var, self.key, _module="operator", _name="getitem"
        )

    def _to_abstract_repr(self) -> dict[str, Any]:
        indices = list(range(self.var.size))[self.key]
        return {"expression": "index", "lhs": self.var, "rhs": indices}

    def __str__(self) -> str:
        if isinstance(self.key, slice):
            items = [
                "" if x is None else str(x)
                for x in [self.key.start, self.key.stop, self.key.step]
            ]
            key_str = ":".join(items)
        else:
            key_str = str(self.key)
        return f"{str(self.var)}[{key_str}]"<|MERGE_RESOLUTION|>--- conflicted
+++ resolved
@@ -65,29 +65,14 @@
         object.__setattr__(self, "value", None)  # TODO rename _value?
         object.__setattr__(self, "_count", self._count + 1)
 
-<<<<<<< HEAD
-    def _assign(self, value: Union[ArrayLike, str, float, int]) -> None:
+    def _assign(self, value: Union[ArrayLike, float, int]) -> None:
         val = self._validate_value(value)
         object.__setattr__(self, "value", val)
         object.__setattr__(self, "_count", self._count + 1)
 
     def _validate_value(
-        self, value: Union[ArrayLike, str, float, int]
+        self, value: Union[ArrayLike, float, int]
     ) -> np.ndarray:
-        if self.dtype == str:
-            if not (
-                isinstance(value, str)
-                if self.size == 1
-                else all(isinstance(s, str) for s in cast(Iterable, value))
-            ):
-                raise TypeError(
-                    f"Provided values for variable '{self.name}' "
-                    "must be of type 'str'."
-                )
-
-=======
-    def _assign(self, value: Union[ArrayLike, float, int]) -> None:
->>>>>>> 3921795d
         val = np.array(value, dtype=self.dtype, ndmin=1)
         if val.size != self.size:
             raise ValueError(
